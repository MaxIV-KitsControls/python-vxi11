"""
Sun RPC version 2 -- RFC1057

This file is drawn from Python's RPC demo, updated for python 3.  There
doesn't seem to be an original author or license associated the original
file.

XXX There should be separate exceptions for the various reasons why
XXX an RPC can fail, rather than using RuntimeError for everything

XXX Need to use class based exceptions rather than string exceptions

XXX The UDP version of the protocol resends requests when it does
XXX not receive a timely reply -- use only for idempotent calls!

XXX There is no provision for call timeout on TCP connections

Original source: http://svn.python.org/projects/python/trunk/Demo/rpc/rpc.py

"""

import xdrlib
import socket
import os
import struct

RPCVERSION = 2

CALL = 0
REPLY = 1

AUTH_NULL = 0
AUTH_UNIX = 1
AUTH_SHORT = 2
AUTH_DES = 3

MSG_ACCEPTED = 0
MSG_DENIED = 1

SUCCESS = 0            # RPC executed successfully
PROG_UNAVAIL  = 1      # remote hasn't exported program
PROG_MISMATCH = 2      # remote can't support version #
PROC_UNAVAIL  = 3      # program can't support procedure
GARBAGE_ARGS  = 4      # procedure can't decode params

RPC_MISMATCH = 0       # RPC version number != 2
AUTH_ERROR = 1         # remote can't authenticate caller

AUTH_BADCRED      = 1  # bad credentials (seal broken)
AUTH_REJECTEDCRED = 2  # client must begin new session
AUTH_BADVERF      = 3  # bad verifier (seal broken)
AUTH_REJECTEDVERF = 4  # verifier expired or replayed
AUTH_TOOWEAK      = 5  # rejected for security reasons

# Exceptions
class RPCError(Exception): pass
class RPCBadFormat(RPCError): pass
class RPCBadVersion(RPCError): pass
class RPCGarbageArgs(RPCError): pass
class RPCUnpackError(RPCError): pass

def make_auth_null():
    return b''

class Packer(xdrlib.Packer):

    def pack_auth(self, auth):
        flavor, stuff = auth
        self.pack_enum(flavor)
        self.pack_opaque(stuff)

    def pack_auth_unix(self, stamp, machinename, uid, gid, gids):
        self.pack_uint(stamp)
        self.pack_string(machinename)
        self.pack_uint(uid)
        self.pack_uint(gid)
        self.pack_uint(len(gids))
        for i in gids:
            self.pack_uint(i)

    def pack_callheader(self, xid, prog, vers, proc, cred, verf):
        self.pack_uint(xid)
        self.pack_enum(CALL)
        self.pack_uint(RPCVERSION)
        self.pack_uint(prog)
        self.pack_uint(vers)
        self.pack_uint(proc)
        self.pack_auth(cred)
        self.pack_auth(verf)
        # Caller must add procedure-specific part of call

    def pack_replyheader(self, xid, verf):
        self.pack_uint(xid)
        self.pack_enum(REPLY)
        self.pack_uint(MSG_ACCEPTED)
        self.pack_auth(verf)
        self.pack_enum(SUCCESS)
        # Caller must add procedure-specific part of reply

class Unpacker(xdrlib.Unpacker):

    def unpack_auth(self):
        flavor = self.unpack_enum()
        stuff = self.unpack_opaque()
        return (flavor, stuff)

    def unpack_callheader(self):
        xid = self.unpack_uint()
        temp = self.unpack_enum()
        if temp != CALL:
            raise RPCBadFormat('no CALL but %r' % (temp,))
        temp = self.unpack_uint()
        if temp != RPCVERSION:
            raise RPCBadVersion('bad RPC version %r' % (temp,))
        prog = self.unpack_uint()
        vers = self.unpack_uint()
        proc = self.unpack_uint()
        cred = self.unpack_auth()
        verf = self.unpack_auth()
        return xid, prog, vers, proc, cred, verf
        # Caller must add procedure-specific part of call

    def unpack_replyheader(self):
        xid = self.unpack_uint()
        mtype = self.unpack_enum()
        if mtype != REPLY:
            raise RPCUnpackError('no REPLY but %r' % (mtype,))
        stat = self.unpack_enum()
        if stat == MSG_DENIED:
            stat = self.unpack_enum()
            if stat == RPC_MISMATCH:
                low = self.unpack_uint()
                high = self.unpack_uint()
                raise RPCUnpackError('MSG_DENIED: RPC_MISMATCH: %r' % ((low, high),))
            if stat == AUTH_ERROR:
                stat = self.unpack_uint()
                raise RPCUnpackError('MSG_DENIED: AUTH_ERROR: %r' % (stat,))
            raise RPCUnpackError('MSG_DENIED: %r' % (stat,))
        if stat != MSG_ACCEPTED:
            raise RPCUnpackError('Neither MSG_DENIED nor MSG_ACCEPTED: %r' % (stat,))
        verf = self.unpack_auth()
        stat = self.unpack_enum()
        if stat == PROG_UNAVAIL:
            raise RPCUnpackError('call failed: PROG_UNAVAIL')
        if stat == PROG_MISMATCH:
            low = self.unpack_uint()
            high = self.unpack_uint()
            raise RPCUnpackError('call failed: PROG_MISMATCH: %r' % ((low, high),))
        if stat == PROC_UNAVAIL:
            raise RPCUnpackError('call failed: PROC_UNAVAIL')
        if stat == GARBAGE_ARGS:
            raise RPCGarbageArgs
        if stat != SUCCESS:
            raise RPCUnpackError('call failed: %r' % (stat,))
        return xid, verf
        # Caller must get procedure-specific part of reply

# Common base class for clients

class Client:

    def __init__(self, host, prog, vers, port):
        self.host = host
        self.prog = prog
        self.vers = vers
        self.port = port
        self.lastxid = 0 # XXX should be more random?
        self.cred = None
        self.verf = None

    def make_call(self, proc, args, pack_func, unpack_func):
        # Don't normally override this (but see Broadcast)
        if pack_func is None and args is not None:
            raise TypeError('non-null args with null pack_func')
        self.start_call(proc)
        if pack_func:
            pack_func(args)
        self.do_call()
        if unpack_func:
            result = unpack_func()
        else:
            result = None
        self.unpacker.done()
        return result

    def start_call(self, proc):
        # Don't override this
        self.lastxid = xid = self.lastxid + 1
        cred = self.mkcred()
        verf = self.mkverf()
        p = self.packer
        p.reset()
        p.pack_callheader(xid, self.prog, self.vers, proc, cred, verf)

    def do_call(self):
        # This MUST be overridden
        raise RPCError('do_call not defined')

    def mkcred(self):
        # Override this to use more powerful credentials
        if self.cred is None:
            self.cred = (AUTH_NULL, make_auth_null())
        return self.cred

    def mkverf(self):
        # Override this to use a more powerful verifier
        if self.verf is None:
            self.verf = (AUTH_NULL, make_auth_null())
        return self.verf

    def call_0(self):
        # Procedure 0 is always like this
        return self.make_call(0, None, None, None)


# Record-Marking standard support

def sendfrag(sock, last, frag):
    x = len(frag)
    if last: x = x | 0x80000000
    header = struct.pack(">I", x)
    sock.send(header + frag)

def sendrecord(sock, record):
    if len(record) > 0:
        sendfrag(sock, 1, record)

def recvfrag(sock):
    header = sock.recv(4)
    if len(header) < 4:
        raise EOFError
    x = struct.unpack(">I", header[0:4])[0]
    last = ((x & 0x80000000) != 0)
    n = int(x & 0x7fffffff)
    frag = b''
    while n > 0:
        buf = sock.recv(n)
        if not buf: raise EOFError
        n = n - len(buf)
        frag = frag + buf
    return last, frag

def recvrecord(sock):
    record = b''
    last = 0
    while not last:
        last, frag = recvfrag(sock)
        record = record + frag
    return record


# Client using TCP to a specific port

class RawTCPClient(Client):
    def __init__(self, host, prog, vers, port, timeout=None):
        Client.__init__(self, host, prog, vers, port)
        self.connect(timeout=timeout)

    def connect(self, timeout=None):
        self.sock = socket.socket(socket.AF_INET, socket.SOCK_STREAM)
        self.sock.settimeout(timeout)
        self.sock.connect((self.host, self.port))

    def close(self):
        self.sock.close()

    def do_call(self):
        call = self.packer.get_buf()
        sendrecord(self.sock, call)
        while True:
            reply = recvrecord(self.sock)
            u = self.unpacker
            u.reset(reply)
            xid, verf = u.unpack_replyheader()
            if xid == self.lastxid:
                # xid matches, we're done
                return
            elif xid < self.lastxid:
                # Stale data in buffer due to interruption
                # Discard and fetch another record
                continue
            else:
                # xid larger than expected - packet from the future?
                raise RPCError('wrong xid in reply %r instead of %r' % (xid, self.lastxid))


# Client using UDP to a specific port

class RawUDPClient(Client):
    def __init__(self, host, prog, vers, port):
        Client.__init__(self, host, prog, vers, port)
        self.connect()

    def connect(self):
        self.sock = socket.socket(socket.AF_INET, socket.SOCK_DGRAM)
        self.sock.connect((self.host, self.port))

    def close(self):
        self.sock.close()

    def do_call(self):
        call = self.packer.get_buf()
        self.sock.send(call)
        try:
            from select import select
        except ImportError:
            print('WARNING: select not found, RPC may hang')
            select = None
        BUFSIZE = 8192 # Max UDP buffer size
        timeout = 1
        count = 5
        while 1:
            r, w, x = [self.sock], [], []
            if select:
                r, w, x = select(r, w, x, timeout)
            if self.sock not in r:
                count = count - 1
                if count < 0: raise RPCError('timeout')
                if timeout < 25: timeout = timeout *2
##                              print 'RESEND', timeout, count
                self.sock.send(call)
                continue
            reply = self.sock.recv(BUFSIZE)
            u = self.unpacker
            u.reset(reply)
            xid, verf = u.unpack_replyheader()
            if xid != self.lastxid:
##                              print 'BAD xid'
                continue
            break


# Client using UDP broadcast to a specific port

class RawBroadcastUDPClient(RawUDPClient):

    def __init__(self, bcastaddr, prog, vers, port):
        RawUDPClient.__init__(self, bcastaddr, prog, vers, port)
        self.reply_handler = None
        self.timeout = 30

    def connect(self):
        self.sock = socket.socket(socket.AF_INET, socket.SOCK_DGRAM)
        self.sock.setsockopt(socket.SOL_SOCKET, socket.SO_BROADCAST, 1)

    def set_reply_handler(self, reply_handler):
        self.reply_handler = reply_handler

    def set_timeout(self, timeout):
        self.timeout = timeout # Use None for infinite timeout

    def make_call(self, proc, args, pack_func, unpack_func):
        if pack_func is None and args is not None:
            raise TypeError('non-null args with null pack_func')
        self.start_call(proc)
        if pack_func:
            pack_func(args)
        call = self.packer.get_buf()
        self.sock.sendto(call, (self.host, self.port))
        try:
            from select import select
        except ImportError:
            print('WARNING: select not found, broadcast will hang')
            select = None
        BUFSIZE = 8192 # Max UDP buffer size (for reply)
        replies = []
        if unpack_func is None:
            def dummy(): pass
            unpack_func = dummy
        while 1:
            r, w, x = [self.sock], [], []
            if select:
                if self.timeout is None:
                    r, w, x = select(r, w, x)
                else:
                    r, w, x = select(r, w, x, self.timeout)
            if self.sock not in r:
                break
            reply, fromaddr = self.sock.recvfrom(BUFSIZE)
            u = self.unpacker
            u.reset(reply)
            xid, verf = u.unpack_replyheader()
            if xid != self.lastxid:
##                              print 'BAD xid'
                continue
            reply = unpack_func()
            self.unpacker.done()
            replies.append((reply, fromaddr))
            if self.reply_handler:
                self.reply_handler(reply, fromaddr)
        return replies


# Port mapper interface

# Program number, version and (fixed!) port number
PMAP_PROG = 100000
PMAP_VERS = 2
PMAP_PORT = 111

# Procedure numbers
PMAPPROC_NULL = 0                       # (void) -> void
PMAPPROC_SET = 1                        # (mapping) -> bool
PMAPPROC_UNSET = 2                      # (mapping) -> bool
PMAPPROC_GETPORT = 3                    # (mapping) -> unsigned int
PMAPPROC_DUMP = 4                       # (void) -> pmaplist
PMAPPROC_CALLIT = 5                     # (call_args) -> call_result

# A mapping is (prog, vers, prot, port) and prot is one of:

IPPROTO_TCP = 6
IPPROTO_UDP = 17

# A pmaplist is a variable-length list of mappings, as follows:
# either (1, mapping, pmaplist) or (0).

# A call_args is (prog, vers, proc, args) where args is opaque;
# a call_result is (port, res) where res is opaque.


class PortMapperPacker(Packer):

    def pack_mapping(self, mapping):
        prog, vers, prot, port = mapping
        self.pack_uint(prog)
        self.pack_uint(vers)
        self.pack_uint(prot)
        self.pack_uint(port)

    def pack_pmaplist(self, list):
        self.pack_list(list, self.pack_mapping)

    def pack_call_args(self, ca):
        prog, vers, proc, args = ca
        self.pack_uint(prog)
        self.pack_uint(vers)
        self.pack_uint(proc)
        self.pack_opaque(args)


class PortMapperUnpacker(Unpacker):

    def unpack_mapping(self):
        prog = self.unpack_uint()
        vers = self.unpack_uint()
        prot = self.unpack_uint()
        port = self.unpack_uint()
        return prog, vers, prot, port

    def unpack_pmaplist(self):
        return self.unpack_list(self.unpack_mapping)

    def unpack_call_result(self):
        port = self.unpack_uint()
        res = self.unpack_opaque()
        return port, res


class PartialPortMapperClient:

    def __init__(self):
        self.packer = PortMapperPacker()
        self.unpacker = PortMapperUnpacker('')

    def set(self, mapping):
        return self.make_call(PMAPPROC_SET, mapping, \
                self.packer.pack_mapping, \
                self.unpacker.unpack_uint)

    def unset(self, mapping):
        return self.make_call(PMAPPROC_UNSET, mapping, \
                self.packer.pack_mapping, \
                self.unpacker.unpack_uint)

    def get_port(self, mapping):
        return self.make_call(PMAPPROC_GETPORT, mapping, \
                self.packer.pack_mapping, \
                self.unpacker.unpack_uint)

    def dump(self):
        return self.make_call(PMAPPROC_DUMP, None, \
                None, \
                self.unpacker.unpack_pmaplist)

    def callit(self, ca):
        return self.make_call(PMAPPROC_CALLIT, ca, \
                self.packer.pack_call_args, \
                self.unpacker.unpack_call_result)


class TCPPortMapperClient(PartialPortMapperClient, RawTCPClient):

    def __init__(self, host, timeout=None):
        RawTCPClient.__init__(self, host, PMAP_PROG, PMAP_VERS, PMAP_PORT,
                              timeout=timeout)
        PartialPortMapperClient.__init__(self)


class UDPPortMapperClient(PartialPortMapperClient, RawUDPClient):

    def __init__(self, host):
        RawUDPClient.__init__(self, host, PMAP_PROG, PMAP_VERS, PMAP_PORT)
        PartialPortMapperClient.__init__(self)


class BroadcastUDPPortMapperClient(PartialPortMapperClient, RawBroadcastUDPClient):

    def __init__(self, bcastaddr):
        RawBroadcastUDPClient.__init__(self, bcastaddr, PMAP_PROG, PMAP_VERS, PMAP_PORT)
        PartialPortMapperClient.__init__(self)


# Generic clients that find their server through the Port mapper

class TCPClient(RawTCPClient):

<<<<<<< HEAD
    def __init__(self, host, prog, vers, timeout=None):
        pmap = TCPPortMapperClient(host, timeout=timeout)
        port = pmap.get_port((prog, vers, IPPROTO_TCP, 0))
        pmap.close()
=======
    def __init__(self, host, prog, vers, port=0):
        if port == 0:
            pmap = TCPPortMapperClient(host)
            port = pmap.get_port((prog, vers, IPPROTO_TCP, 0))
            pmap.close()
>>>>>>> 7cdafd48
        if port == 0:
            raise RPCError('program not registered')
        RawTCPClient.__init__(self, host, prog, vers, port, timeout=timeout)


class UDPClient(RawUDPClient):

    def __init__(self, host, prog, vers, port=0):
        if port == 0:
            pmap = UDPPortMapperClient(host)
            port = pmap.get_port((prog, vers, IPPROTO_UDP, 0))
            pmap.close()
        if port == 0:
            raise RPCError('program not registered')
        RawUDPClient.__init__(self, host, prog, vers, port)


class BroadcastUDPClient(Client):

    def __init__(self, bcastaddr, prog, vers):
        self.pmap = BroadcastUDPPortMapperClient(bcastaddr)
        self.pmap.set_reply_handler(self.my_reply_handler)
        self.prog = prog
        self.vers = vers
        self.user_reply_handler = None
        self.addpackers()

    def close(self):
        self.pmap.close()

    def set_reply_handler(self, reply_handler):
        self.user_reply_handler = reply_handler

    def set_timeout(self, timeout):
        self.pmap.set_timeout(timeout)

    def my_reply_handler(self, reply, fromaddr):
        port, res = reply
        self.unpacker.reset(res)
        result = self.unpack_func()
        self.unpacker.done()
        self.replies.append((result, fromaddr))
        if self.user_reply_handler is not None:
            self.user_reply_handler(result, fromaddr)

    def make_call(self, proc, args, pack_func, unpack_func):
        self.packer.reset()
        if pack_func:
            pack_func(args)
        if unpack_func is None:
            def dummy(): pass
            self.unpack_func = dummy
        else:
            self.unpack_func = unpack_func
        self.replies = []
        packed_args = self.packer.get_buf()
        dummy_replies = self.pmap.Callit( \
                (self.prog, self.vers, proc, packed_args))
        return self.replies


# Server classes

# These are not symmetric to the Client classes
# XXX No attempt is made to provide authorization hooks yet

class Server:

    def __init__(self, host, prog, vers, port):
        self.host = host # Should normally be '' for default interface
        self.prog = prog
        self.vers = vers
        self.port = port # Should normally be 0 for random port
        self.registered = False
        self.addpackers()

    def __del__(self):
        # make sure to unregister on delete
        if self.registered:
            self.unregister()

    def register(self):
        mapping = self.prog, self.vers, self.prot, self.port
        p = TCPPortMapperClient(self.host)
        if not p.set(mapping):
            raise RPCError('register failed')
        self.registered = True

    def unregister(self):
        mapping = self.prog, self.vers, self.prot, self.port
        p = TCPPortMapperClient(self.host)
        if not p.unset(mapping):
            raise RPCError('unregister failed')
        self.registered = False

    def handle(self, call):
        # Don't use unpack_header but parse the header piecewise
        # XXX I have no idea if I am using the right error responses!
        self.unpacker.reset(call)
        self.packer.reset()
        xid = self.unpacker.unpack_uint()
        self.packer.pack_uint(xid)
        temp = self.unpacker.unpack_enum()
        if temp != CALL:
            return None # Not worthy of a reply
        self.packer.pack_uint(REPLY)
        temp = self.unpacker.unpack_uint()
        if temp != RPCVERSION:
            self.packer.pack_uint(MSG_DENIED)
            self.packer.pack_uint(RPC_MISMATCH)
            self.packer.pack_uint(RPCVERSION)
            self.packer.pack_uint(RPCVERSION)
            return self.packer.get_buf()
        self.packer.pack_uint(MSG_ACCEPTED)
        self.packer.pack_auth((AUTH_NULL, make_auth_null()))
        prog = self.unpacker.unpack_uint()
        if prog != self.prog:
            self.packer.pack_uint(PROG_UNAVAIL)
            return self.packer.get_buf()
        vers = self.unpacker.unpack_uint()
        if vers != self.vers:
            self.packer.pack_uint(PROG_MISMATCH)
            self.packer.pack_uint(self.vers)
            self.packer.pack_uint(self.vers)
            return self.packer.get_buf()
        proc = self.unpacker.unpack_uint()
        methname = 'handle_' + repr(proc)
        try:
            meth = getattr(self, methname)
        except AttributeError:
            self.packer.pack_uint(PROC_UNAVAIL)
            return self.packer.get_buf()
        cred = self.unpacker.unpack_auth()
        verf = self.unpacker.unpack_auth()
        try:
            meth() # Unpack args, call turn_around(), pack reply
        except (EOFError, RPCGarbageArgs):
            # Too few or too many arguments
            self.packer.reset()
            self.packer.pack_uint(xid)
            self.packer.pack_uint(REPLY)
            self.packer.pack_uint(MSG_ACCEPTED)
            self.packer.pack_auth((AUTH_NULL, make_auth_null()))
            self.packer.pack_uint(GARBAGE_ARGS)
        return self.packer.get_buf()

    def turn_around(self):
        try:
            self.unpacker.done()
        except RuntimeError:
            raise RPCGarbageArgs
        self.packer.pack_uint(SUCCESS)

    def handle_0(self): # Handle NULL message
        self.turn_around()

    def addpackers(self):
        # Override this to use derived classes from Packer/Unpacker
        self.packer = Packer()
        self.unpacker = Unpacker('')


class TCPServer(Server):

    def __init__(self, host, prog, vers, port):
        Server.__init__(self, host, prog, vers, port)
        self.connect()

    def connect(self):
        self.sock = socket.socket(socket.AF_INET, socket.SOCK_STREAM)
        self.prot = IPPROTO_TCP
        self.sock.bind((self.host, self.port))
        self.host, self.port = self.sock.getsockname()

    def loop(self):
        self.sock.listen(0)
        while 1:
            self.session(self.sock.accept())

    def session(self, connection):
        sock, (host, port) = connection
        while 1:
            try:
                call = recvrecord(sock)
            except EOFError:
                break
            except socket.error:
                print('socket error:', sys.exc_info()[0])
                break
            reply = self.handle(call)
            if reply is not None:
                sendrecord(sock, reply)

    def forkingloop(self):
        # Like loop but uses forksession()
        self.sock.listen(0)
        while 1:
            self.forksession(self.sock.accept())

    def forksession(self, connection):
        # Like session but forks off a subprocess
        import os
        # Wait for deceased children
        try:
            while 1:
                pid, sts = os.waitpid(0, os.WNOHANG)
        except os.error:
            pass
        pid = None
        try:
            pid = os.fork()
            if pid: # Parent
                connection[0].close()
                return
            # Child
            self.session(connection)
        finally:
            # Make sure we don't fall through in the parent
            if pid == 0:
                os._exit(0)


class UDPServer(Server):

    def __init__(self, host, prog, vers, port):
        Server.__init__(self, host, prog, vers, port)
        self.connect()

    def connect(self):
        self.sock = socket.socket(socket.AF_INET, socket.SOCK_DGRAM)
        self.prot = IPPROTO_UDP
        self.sock.bind((self.host, self.port))
        self.host, self.port = self.sock.getsockname()

    def loop(self):
        while 1:
            self.session()

    def session(self):
        call, host_port = self.sock.recvfrom(8192)
        reply = self.handle(call)
        if reply is not None:
            self.sock.sendto(reply, host_port)


# Simple test program -- dump portmapper status

def test(host = ''):
    pmap = UDPPortMapperClient(host)
    list = pmap.dump()
    list.sort()
    for prog, vers, prot, port in list:
        st = "%d %d " % (prog, vers)
        if prot == IPPROTO_TCP: st += "tcp "
        elif prot == IPPROTO_UDP: st += "udp "
        else: st += "%d " % prot
        st += "%d" % port
        print(st)

<|MERGE_RESOLUTION|>--- conflicted
+++ resolved
@@ -514,18 +514,11 @@
 
 class TCPClient(RawTCPClient):
 
-<<<<<<< HEAD
-    def __init__(self, host, prog, vers, timeout=None):
-        pmap = TCPPortMapperClient(host, timeout=timeout)
-        port = pmap.get_port((prog, vers, IPPROTO_TCP, 0))
-        pmap.close()
-=======
-    def __init__(self, host, prog, vers, port=0):
+    def __init__(self, host, prog, vers, port=0, timeout=None):
         if port == 0:
-            pmap = TCPPortMapperClient(host)
+            pmap = TCPPortMapperClient(host, timeout=timeout)
             port = pmap.get_port((prog, vers, IPPROTO_TCP, 0))
             pmap.close()
->>>>>>> 7cdafd48
         if port == 0:
             raise RPCError('program not registered')
         RawTCPClient.__init__(self, host, prog, vers, port, timeout=timeout)
@@ -783,5 +776,4 @@
         elif prot == IPPROTO_UDP: st += "udp "
         else: st += "%d " % prot
         st += "%d" % port
-        print(st)
-
+        print(st)